[package]
name = "asciinema-scenario"
version = "0.4.0"
authors = ["Rok Garbas <rok@garbas.si>"]
edition = "2018"
description = "Create asciinema videos from a text file."
license = "MIT OR Apache-2.0"
readme = "README.md"
homepage = "https://github.com/garbas/asciinema-scenario"
repository = "https://github.com/garbas/asciinema-scenario"
keywords = ["asciinema","asciicast"]
include = [
    "**/*.rs",
    "Cargo.toml",
    "README.md",
]

[dependencies]
asciicast = "0.2.2"
failure = "0.1.8"
html-escape = "0.2.11"
log = "0.4.17"
<<<<<<< HEAD
serde = { version = "1.0.142", features = ["derive"] }
serde_json = "1.0.82"
=======
serde = { version = "1.0.141", features = ["derive"] }
serde_json = "1.0.83"
>>>>>>> 4760c2e3
simplelog = "0.12.0"
structopt = "0.3.14"
structopt-derive = "0.4.7"
structopt-flags = { version = "0.3.5", features = ["simplelog"] }
svg = "0.10.0"<|MERGE_RESOLUTION|>--- conflicted
+++ resolved
@@ -20,13 +20,8 @@
 failure = "0.1.8"
 html-escape = "0.2.11"
 log = "0.4.17"
-<<<<<<< HEAD
 serde = { version = "1.0.142", features = ["derive"] }
-serde_json = "1.0.82"
-=======
-serde = { version = "1.0.141", features = ["derive"] }
 serde_json = "1.0.83"
->>>>>>> 4760c2e3
 simplelog = "0.12.0"
 structopt = "0.3.14"
 structopt-derive = "0.4.7"
