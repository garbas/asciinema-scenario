{
  "nodes": {
    "flake-compat": {
      "flake": false,
      "locked": {
        "lastModified": 1650374568,
        "narHash": "sha256-Z+s0J8/r907g149rllvwhb4pKi8Wam5ij0st8PwAh+E=",
        "owner": "edolstra",
        "repo": "flake-compat",
        "rev": "b4a34015c698c7793d592d66adbab377907a2be8",
        "type": "github"
      },
      "original": {
        "owner": "edolstra",
        "repo": "flake-compat",
        "type": "github"
      }
    },
    "flake-utils": {
      "locked": {
<<<<<<< HEAD
        "lastModified": 1667077288,
        "narHash": "sha256-bdC8sFNDpT0HK74u9fUkpbf1MEzVYJ+ka7NXCdgBoaA=",
        "owner": "numtide",
        "repo": "flake-utils",
        "rev": "6ee9ebb6b1ee695d2cacc4faa053a7b9baa76817",
=======
        "lastModified": 1667395993,
        "narHash": "sha256-nuEHfE/LcWyuSWnS8t12N1wc105Qtau+/OdUAjtQ0rA=",
        "owner": "numtide",
        "repo": "flake-utils",
        "rev": "5aed5285a952e0b949eb3ba02c12fa4fcfef535f",
>>>>>>> e67a7c7c
        "type": "github"
      },
      "original": {
        "owner": "numtide",
        "repo": "flake-utils",
        "type": "github"
      }
    },
    "gitignore": {
      "inputs": {
        "nixpkgs": [
          "nixpkgs"
        ]
      },
      "locked": {
        "lastModified": 1660459072,
        "narHash": "sha256-8DFJjXG8zqoONA1vXtgeKXy68KdJL5UaXR8NtVMUbx8=",
        "owner": "hercules-ci",
        "repo": "gitignore.nix",
        "rev": "a20de23b925fd8264fd7fad6454652e142fd7f73",
        "type": "github"
      },
      "original": {
        "owner": "hercules-ci",
        "repo": "gitignore.nix",
        "type": "github"
      }
    },
    "naersk": {
      "inputs": {
        "nixpkgs": [
          "nixpkgs"
        ]
      },
      "locked": {
        "lastModified": 1662220400,
        "narHash": "sha256-9o2OGQqu4xyLZP9K6kNe1pTHnyPz0Wr3raGYnr9AIgY=",
        "owner": "nix-community",
        "repo": "naersk",
        "rev": "6944160c19cb591eb85bbf9b2f2768a935623ed3",
        "type": "github"
      },
      "original": {
        "owner": "nix-community",
        "repo": "naersk",
        "type": "github"
      }
    },
    "nixpkgs": {
      "locked": {
<<<<<<< HEAD
        "lastModified": 1666959691,
        "narHash": "sha256-TRpWA3t8ata79HOGtFd5dDCl1kJQmIE16PDF53/Hcxo=",
        "owner": "NixOS",
        "repo": "nixpkgs",
        "rev": "448a599c49978c2794401bfc3a2e1fba1a8663be",
=======
        "lastModified": 1667629849,
        "narHash": "sha256-P+v+nDOFWicM4wziFK9S/ajF2lc0N2Rg9p6Y35uMoZI=",
        "owner": "NixOS",
        "repo": "nixpkgs",
        "rev": "3bacde6273b09a21a8ccfba15586fb165078fb62",
>>>>>>> e67a7c7c
        "type": "github"
      },
      "original": {
        "owner": "NixOS",
        "ref": "nixos-unstable",
        "repo": "nixpkgs",
        "type": "github"
      }
    },
    "pre-commit-hooks": {
      "inputs": {
        "flake-utils": [
          "flake-utils"
        ],
        "nixpkgs": [
          "nixpkgs"
        ]
      },
      "locked": {
<<<<<<< HEAD
        "lastModified": 1666604592,
        "narHash": "sha256-Bxy7xeVAwC0yxFaeYZM7N9Us/ebxpMC9TCceKEFeay4=",
        "owner": "cachix",
        "repo": "pre-commit-hooks.nix",
        "rev": "1b436f36e2812c589e6d830e3223059ea9661100",
=======
        "lastModified": 1667682049,
        "narHash": "sha256-SJu+8wV5A9ap6otFi9ZNTSLXQJbvFiA1q2XItrt9gJ8=",
        "owner": "cachix",
        "repo": "pre-commit-hooks.nix",
        "rev": "cc21c7981d2ab9aa2f00e211ef8c6a0af1d31905",
>>>>>>> e67a7c7c
        "type": "github"
      },
      "original": {
        "owner": "cachix",
        "repo": "pre-commit-hooks.nix",
        "type": "github"
      }
    },
    "root": {
      "inputs": {
        "flake-compat": "flake-compat",
        "flake-utils": "flake-utils",
        "gitignore": "gitignore",
        "naersk": "naersk",
        "nixpkgs": "nixpkgs",
        "pre-commit-hooks": "pre-commit-hooks",
        "rust-overlay": "rust-overlay"
      }
    },
    "rust-overlay": {
      "inputs": {
        "flake-utils": [
          "flake-utils"
        ],
        "nixpkgs": [
          "nixpkgs"
        ]
      },
      "locked": {
<<<<<<< HEAD
        "lastModified": 1667011705,
        "narHash": "sha256-ohupiBVlXCkdQpvG79akjCILZEb+7DetDVepljR0pNI=",
        "owner": "oxalica",
        "repo": "rust-overlay",
        "rev": "34d76c0a001d81a0fac342698ce7926da37b8ea5",
=======
        "lastModified": 1667616267,
        "narHash": "sha256-EYzGCJaTNTSbUk5sa2i4/dn71YtE6uvZb9syL8GH1U0=",
        "owner": "oxalica",
        "repo": "rust-overlay",
        "rev": "a785c5db0ab1b10e6ba04b7240628aea9615e9ad",
>>>>>>> e67a7c7c
        "type": "github"
      },
      "original": {
        "owner": "oxalica",
        "repo": "rust-overlay",
        "type": "github"
      }
    }
  },
  "root": "root",
  "version": 7
}<|MERGE_RESOLUTION|>--- conflicted
+++ resolved
@@ -18,19 +18,11 @@
     },
     "flake-utils": {
       "locked": {
-<<<<<<< HEAD
-        "lastModified": 1667077288,
-        "narHash": "sha256-bdC8sFNDpT0HK74u9fUkpbf1MEzVYJ+ka7NXCdgBoaA=",
-        "owner": "numtide",
-        "repo": "flake-utils",
-        "rev": "6ee9ebb6b1ee695d2cacc4faa053a7b9baa76817",
-=======
         "lastModified": 1667395993,
         "narHash": "sha256-nuEHfE/LcWyuSWnS8t12N1wc105Qtau+/OdUAjtQ0rA=",
         "owner": "numtide",
         "repo": "flake-utils",
         "rev": "5aed5285a952e0b949eb3ba02c12fa4fcfef535f",
->>>>>>> e67a7c7c
         "type": "github"
       },
       "original": {
@@ -81,19 +73,11 @@
     },
     "nixpkgs": {
       "locked": {
-<<<<<<< HEAD
-        "lastModified": 1666959691,
-        "narHash": "sha256-TRpWA3t8ata79HOGtFd5dDCl1kJQmIE16PDF53/Hcxo=",
+        "lastModified": 1668087632,
+        "narHash": "sha256-T/cUx44aYDuLMFfaiVpMdTjL4kpG7bh0VkN6JEM78/E=",
         "owner": "NixOS",
         "repo": "nixpkgs",
-        "rev": "448a599c49978c2794401bfc3a2e1fba1a8663be",
-=======
-        "lastModified": 1667629849,
-        "narHash": "sha256-P+v+nDOFWicM4wziFK9S/ajF2lc0N2Rg9p6Y35uMoZI=",
-        "owner": "NixOS",
-        "repo": "nixpkgs",
-        "rev": "3bacde6273b09a21a8ccfba15586fb165078fb62",
->>>>>>> e67a7c7c
+        "rev": "5f588eb4a958f1a526ed8da02d6ea1bea0047b9f",
         "type": "github"
       },
       "original": {
@@ -113,19 +97,11 @@
         ]
       },
       "locked": {
-<<<<<<< HEAD
-        "lastModified": 1666604592,
-        "narHash": "sha256-Bxy7xeVAwC0yxFaeYZM7N9Us/ebxpMC9TCceKEFeay4=",
+        "lastModified": 1667992213,
+        "narHash": "sha256-8Ens8ozllvlaFMCZBxg6S7oUyynYx2v7yleC5M0jJsE=",
         "owner": "cachix",
         "repo": "pre-commit-hooks.nix",
-        "rev": "1b436f36e2812c589e6d830e3223059ea9661100",
-=======
-        "lastModified": 1667682049,
-        "narHash": "sha256-SJu+8wV5A9ap6otFi9ZNTSLXQJbvFiA1q2XItrt9gJ8=",
-        "owner": "cachix",
-        "repo": "pre-commit-hooks.nix",
-        "rev": "cc21c7981d2ab9aa2f00e211ef8c6a0af1d31905",
->>>>>>> e67a7c7c
+        "rev": "ebcbfe09d2bd6d15f68de3a0ebb1e4dcb5cd324b",
         "type": "github"
       },
       "original": {
@@ -155,19 +131,11 @@
         ]
       },
       "locked": {
-<<<<<<< HEAD
-        "lastModified": 1667011705,
-        "narHash": "sha256-ohupiBVlXCkdQpvG79akjCILZEb+7DetDVepljR0pNI=",
+        "lastModified": 1668307432,
+        "narHash": "sha256-UUEsHnKvlnrSFdDwnlacPojFZg+75wOxCGngGmEEeTw=",
         "owner": "oxalica",
         "repo": "rust-overlay",
-        "rev": "34d76c0a001d81a0fac342698ce7926da37b8ea5",
-=======
-        "lastModified": 1667616267,
-        "narHash": "sha256-EYzGCJaTNTSbUk5sa2i4/dn71YtE6uvZb9syL8GH1U0=",
-        "owner": "oxalica",
-        "repo": "rust-overlay",
-        "rev": "a785c5db0ab1b10e6ba04b7240628aea9615e9ad",
->>>>>>> e67a7c7c
+        "rev": "3a7faa4395868f3a183b49cf9090624e3361b541",
         "type": "github"
       },
       "original": {
